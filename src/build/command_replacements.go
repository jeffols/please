// Replacement of sequences in genrule commands.
//
// Genrules can contain certain replacement variables which Please substitutes
// with locations of the actual thing before running.
// The following replacements are currently made:
//
// $(location //path/to:target)
//   Expands to the output of the given build rule. The rule can only have one
//   output (use $locations if there are multiple).
//
// $(locations //path/to:target)
//   Expands to all the outputs (space separated) of the given build rule.
//   Equivalent to $(location ...) for rules with a single output.
//
// $(exe //path/to:target)
//   Expands to a command to run the output of the given target. For example,
//   java -jar plz-out/bin/path/to/target.jar.
//   The rule must be tagged as 'binary'.
//
// $(dir //path/to:target)
//   Expands to the package directory containing the outputs of the given target.
//   Useful for rules that have multiple outputs where you only need to know
//   what directory they're in.
//
// $(out_location //path/to:target)
//   Expands to a path to the output of the given target, with the preceding plz-out/gen
//   or plz-out/bin etc. Useful when these things will be run by a user.
//
// $(location_pairs //path/to:target)
//   Expands to pairs of absolute and relative paths for all the outputs of
//   the given build rule. Relative paths are relative to their package, so a
//   rule in package //d/e with outputs = ['a.txt', 'b/c.txt'] would receive
//   '/plz-out/gen/d/e/a.txt a.txt /plz-out/gen/d/e/b/c.txt b/c.txt' from this substitution.
//   This is a fairly specific one used mostly by filegroups.
//
// In general it's a good idea to use these where possible in genrules rather than
// hardcoding specific paths.

package build

import (
	"fmt"
	"path"
	"path/filepath"
	"regexp"
	"strings"

	"core"
)

var locationReplacement = regexp.MustCompile("\\$\\(location ([^\\)]+)\\)")
var locationsReplacement = regexp.MustCompile("\\$\\(locations ([^\\)]+)\\)")
var exeReplacement = regexp.MustCompile("\\$\\(exe ([^\\)]+)\\)")
var outReplacement = regexp.MustCompile("\\$\\(out_location ([^\\)]+)\\)")
var dirReplacement = regexp.MustCompile("\\$\\(dir ([^\\)]+)\\)")
var locationPairsReplacement = regexp.MustCompile("\\$\\(location_pairs ([^\\)]+)\\)")

// Replace escape sequences in the target's command.
// For example, $(location :blah) -> the output of rule blah.
func replaceSequences(target *core.BuildTarget) string {
	return ReplaceSequences(target, target.GetCommand())
}

// Replace escape sequences in the given string.
func ReplaceSequences(target *core.BuildTarget, command string) string {
	return replaceSequencesInternal(target, command, false)
}

// Replace escape sequences in the given string when running a test.
func ReplaceTestSequences(target *core.BuildTarget, command string) string {
	return replaceSequencesInternal(target, command, true)
}

func replaceSequencesInternal(target *core.BuildTarget, command string, test bool) string {
	cmd := locationReplacement.ReplaceAllStringFunc(command, func(in string) string {
		return replaceSequence(target, in[11:len(in)-1], false, false, false, false, false, test)
	})
	cmd = locationsReplacement.ReplaceAllStringFunc(cmd, func(in string) string {
		return replaceSequence(target, in[12:len(in)-1], false, true, false, false, false, test)
	})
	cmd = exeReplacement.ReplaceAllStringFunc(cmd, func(in string) string {
		return replaceSequence(target, in[6:len(in)-1], true, false, false, false, false, test)
	})
	cmd = outReplacement.ReplaceAllStringFunc(cmd, func(in string) string {
		return replaceSequence(target, in[15:len(in)-1], false, false, false, false, true, test)
	})
	cmd = dirReplacement.ReplaceAllStringFunc(cmd, func(in string) string {
		return replaceSequence(target, in[6:len(in)-1], false, true, false, true, false, test)
	})
	cmd = locationPairsReplacement.ReplaceAllStringFunc(cmd, func(in string) string {
		return replaceSequence(target, in[17:len(in)-1], false, true, true, false, false, test)
	})
	// TODO(pebers): We should check for this when doing matches above, but not easy in
	//               Go since its regular expressions are actually regular and principled.
	return strings.Replace(cmd, "\\$", "$", -1)
}

// Replaces a single escape sequence in a command.
func replaceSequence(target *core.BuildTarget, in string, runnable, multiple, pairs, dir, outPrefix, test bool) string {
	if core.LooksLikeABuildLabel(in) {
		label := core.ParseBuildLabel(in, target.Label.PackageName)
		return replaceSequenceLabel(target, label, in, runnable, multiple, pairs, dir, outPrefix, test, true)
	}
	for src := range target.AllSources() {
		if label := src.Label(); label != nil && src.String() == in {
			return replaceSequenceLabel(target, *label, in, runnable, multiple, pairs, dir, outPrefix, test, false)
		}
	}
	if pairs {
		return quote(path.Join(core.RepoRoot, target.Label.PackageName, in)) + " " + quote(in)
	} else {
		return quote(path.Join(target.Label.PackageName, in))
	}
}

func replaceSequenceLabel(target *core.BuildTarget, label core.BuildLabel, in string, runnable, multiple, pairs, dir, outPrefix, test, allOutputs bool) string {
	// Check this label is a dependency of the target, otherwise it's not allowed.
	if label == target.Label { // targets can always use themselves.
		return checkAndReplaceSequence(target, target, in, runnable, multiple, pairs, dir, outPrefix, test, allOutputs, false)
	}
<<<<<<< HEAD
	for _, dep := range target.Dependencies {
		if dep.Label == label {
			return checkAndReplaceSequence(target, dep, in, runnable, multiple, pairs, dir, outPrefix, test, allOutputs, target.IsTool(label))
		}
=======
	deps := target.DependenciesFor(label)
	if len(deps) == 0 {
		panic(fmt.Sprintf("Rule %s can't use %s; doesn't depend on target %s", target.Label, in, label))
>>>>>>> ea2eeea8
	}
	// TODO(pebers): this does not correctly handle the case where there are multiple deps here
	//               (but is better than the previous case where it never worked at all)
	return checkAndReplaceSequence(target, deps[0], file, in, runnable, multiple, pairs, dir, outPrefix, test, allOutputs, target.IsTool(label))
}

func checkAndReplaceSequence(target, dep *core.BuildTarget, in string, runnable, multiple, pairs, dir, outPrefix, test, allOutputs, tool bool) string {
	if allOutputs && !multiple && len(dep.Outputs()) != 1 {
		// Label must have only one output.
		panic(fmt.Sprintf("Rule %s can't use %s; %s has multiple outputs.", target.Label, in, dep.Label))
	} else if runnable && !dep.IsBinary {
		panic(fmt.Sprintf("Rule %s can't $(exe %s), it's not executable", target.Label, dep.Label))
	} else if runnable && len(dep.Outputs()) == 0 {
		panic(fmt.Sprintf("Rule %s is tagged as binary but produces no output.", dep.Label))
	}
	output := ""
	for _, out := range dep.Outputs() {
		if allOutputs || out == in {
			if pairs {
				output += quote(path.Join(core.RepoRoot, dep.OutDir(), out)) + " " + quote(out) + " "
			} else if tool {
				abs, err := filepath.Abs(handleDir(dep.OutDir(), out, dir))
				if err != nil {
					log.Fatalf("Couldn't calculate relative path: %s", err)
				}
				output += quote(abs) + " "
				if dir {
					break
				}
			} else {
				output += quote(fileDestination(target, dep, out, dir, outPrefix, test)) + " "
			}
		}
	}
	return strings.TrimRight(output, " ")
}

func fileDestination(target, dep *core.BuildTarget, out string, dir, outPrefix, test bool) string {
	if outPrefix {
		return handleDir(dep.OutDir(), out, dir)
	}
	if test && target == dep {
		// Slightly fiddly case because tests put binaries in a possibly slightly unusual place.
		return "./" + out
	}
	return handleDir(dep.Label.PackageName, out, dir)
}

// Encloses the given string in quotes if needed.
func quote(s string) string {
	if strings.ContainsAny(s, "|&;()<>") {
		return "\"" + s + "\""
	}
	return s
}

// handleDir chooses either the out dir or the actual output location depending on the 'dir' flag.
func handleDir(outDir, output string, dir bool) string {
	if dir {
		return outDir
	}
	return path.Join(outDir, output)
}<|MERGE_RESOLUTION|>--- conflicted
+++ resolved
@@ -118,20 +118,13 @@
 	if label == target.Label { // targets can always use themselves.
 		return checkAndReplaceSequence(target, target, in, runnable, multiple, pairs, dir, outPrefix, test, allOutputs, false)
 	}
-<<<<<<< HEAD
-	for _, dep := range target.Dependencies {
-		if dep.Label == label {
-			return checkAndReplaceSequence(target, dep, in, runnable, multiple, pairs, dir, outPrefix, test, allOutputs, target.IsTool(label))
-		}
-=======
 	deps := target.DependenciesFor(label)
 	if len(deps) == 0 {
 		panic(fmt.Sprintf("Rule %s can't use %s; doesn't depend on target %s", target.Label, in, label))
->>>>>>> ea2eeea8
 	}
 	// TODO(pebers): this does not correctly handle the case where there are multiple deps here
 	//               (but is better than the previous case where it never worked at all)
-	return checkAndReplaceSequence(target, deps[0], file, in, runnable, multiple, pairs, dir, outPrefix, test, allOutputs, target.IsTool(label))
+	return checkAndReplaceSequence(target, deps[0], in, runnable, multiple, pairs, dir, outPrefix, test, allOutputs, target.IsTool(label))
 }
 
 func checkAndReplaceSequence(target, dep *core.BuildTarget, in string, runnable, multiple, pairs, dir, outPrefix, test, allOutputs, tool bool) string {
