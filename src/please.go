package main

import (
	"fmt"
	"io/ioutil"
	"os"
	"path"
	"runtime"
	"strings"
	"syscall"

	"build"
	"cache"
	"clean"
	"core"
	"output"
	"parse"
	"query"
	"run"
	"test"
	"update"
	"utils"

	"github.com/jessevdk/go-flags"
	"github.com/kardianos/osext"
	"gopkg.in/op/go-logging.v1"
)

var log = logging.MustGetLogger("plz")

const testResultsFile = "plz-out/log/test_results.xml"
const coverageResultsFile = "plz-out/log/coverage.json"

var config core.Configuration

var opts struct {
	BuildFlags struct {
		Config     string   `short:"c" long:"config" description:"Build config to use. Defaults to opt."`
		RepoRoot   string   `short:"r" long:"repo_root" description:"Root of repository to build."`
		KeepGoing  bool     `short:"k" long:"keep_going" description:"Don't stop on first failed target."`
		NumThreads int      `short:"n" long:"num_threads" description:"Number of concurrent build operations. Default is number of CPUs + 2."`
		Include    []string `short:"i" long:"include" description:"Label of targets to include in automatic detection."`
		Exclude    []string `short:"e" long:"exclude" description:"Label of targets to exclude from automatic detection."`
	} `group:"Options controlling what to build & how to build it"`

	OutputFlags struct {
		Verbosity         int    `short:"v" long:"verbosity" description:"Verbosity of output (higher number = more output, default 1 -> warnings and errors only)" default:"1"`
		LogFile           string `long:"log_file" description:"File to echo full logging output to"`
		LogFileLevel      int    `long:"log_file_level" description:"Log level for file output" default:"2"`
		InteractiveOutput bool   `long:"interactive_output" description:"Show interactive output in a terminal"`
		PlainOutput       bool   `short:"p" long:"plain_output" description:"Don't show interactive output."`
		Colour            bool   `long:"colour" description:"Forces coloured output from logging & other shell output."`
		NoColour          bool   `long:"nocolour" description:"Forces colourless output from logging & other shell output."`
		TraceFile         string `long:"trace_file" description:"File to write Chrome tracing output into"`
		PrintCommands     bool   `long:"print_commands" description:"Print each build / test command as they're run"`
		Version           bool   `long:"version" description:"Print the version of the tool"`
	} `group:"Options controlling output & logging"`

	FeatureFlags struct {
		NoUpdate           bool `long:"noupdate" description:"Disable Please attempting to auto-update itself."`
		NoCache            bool `long:"nocache" description:"Disable caching locally"`
		NoHashVerification bool `long:"nohash_verification" description:"Hash verification errors are nonfatal."`
		NoLock             bool `long:"nolock" description:"Don't attempt to lock the repo exclusively. Use with care."`
		KeepWorkdirs       bool `long:"keep_workdirs" description:"Don't clean directories in plz-out/tmp after successfully building targets."`
	} `group:"Options that enable / disable certain features"`

	AssertVersion    string `long:"assert_version" hidden:"true" description:"Assert the tool matches this version."`
	ParsePackageOnly bool   `description:"Parses a single package only. All that's necessary for some commands." no-flag:"true"`
	NoCacheCleaner   bool   `description:"Don't start a cleaning process for the directory cache" no-flag:"true"`

	Build struct {
		Args struct { // Inner nesting is necessary to make positional-args work :(
			Targets []core.BuildLabel `positional-arg-name:"targets" description:"Targets to build"`
		} `positional-args:"true" required:"true"`
	} `command:"build" description:"Builds one or more targets"`

	Test struct {
<<<<<<< HEAD
		FailingTestsOk bool `long:"failing_tests_ok" description:"Exit with status 0 even if tests fail (nonzero only if catastrophe happens)" default:"false"`
=======
		FailingTestsOk bool `long:"failing_tests_ok" description:"Exit with status 0 even if tests fail (nonzero only if catastrophe happens)"`
>>>>>>> c4cf08d6
		NumRuns        int  `long:"num_runs" short:"n" description:"Number of times to run each test target."`
		// Slightly awkward since we can specify a single test with arguments or multiple test targets.
		Args struct {
			Target core.BuildLabel `positional-arg-name:"target" description:"Target to test"`
			Args   []string        `positional-arg-name:"arguments" description:"Arguments or test selectors"`
		} `positional-args:"true"`
	} `command:"test" description:"Builds and tests one or more targets"`

	Cover struct {
<<<<<<< HEAD
		FailingTestsOk   bool `long:"failing_tests_ok" description:"Exit with status 0 even if tests fail (nonzero only if catastrophe happens)" default:"false"`
		NoCoverageReport bool `long:"nocoverage_report" description:"Suppress the per-file coverage report displayed in the shell" default:"false"`
=======
		FailingTestsOk   bool `long:"failing_tests_ok" description:"Exit with status 0 even if tests fail (nonzero only if catastrophe happens)"`
		NoCoverageReport bool `long:"nocoverage_report" description:"Suppress the per-file coverage report displayed in the shell"`
>>>>>>> c4cf08d6
		NumRuns          int  `long:"num_runs" short:"n" description:"Number of times to run each test target."`
		Args             struct {
			Target core.BuildLabel `positional-arg-name:"target" description:"Target to test" group:"one test"`
			Args   []string        `positional-arg-name:"arguments" description:"Arguments or test selectors" group:"one test"`
		} `positional-args:"true"`
	} `command:"cover" description:"Builds and tests one or more targets, and calculates coverage."`

	Run struct {
		Args struct {
			Target core.BuildLabel `positional-arg-name:"target" description:"Target to run"`
			Args   []string        `positional-arg-name:"arguments" description:"Arguments to pass to target when running (to pass flags to the target, put -- before them)"`
		} `positional-args:"true" required:"true"`
	} `command:"run" description:"Builds and runs a single target"`

	Clean struct {
		NoBackground bool     `long:"nobackground" short:"f" description:"Don't fork & detach until clean is finished."`
		Args         struct { // Inner nesting is necessary to make positional-args work :(
			Targets []core.BuildLabel `positional-arg-name:"targets" description:"Targets to clean (default is to clean everything)"`
		} `positional-args:"true"`
	} `command:"clean" description:"Cleans build artifacts" subcommands-optional:"true"`

	Update struct {
	} `command:"update" description:"Checks for an update and updates if needed."`

	Op struct {
	} `command:"op" description:"Re-runs previous command."`

	Init struct {
		Dir string `long:"dir" description:"Directory to create config in" default:"."`
	} `command:"init" description:"Initialises a .plzconfig file in the current directory"`

	Query struct {
		Deps struct {
			Args struct {
				Targets []core.BuildLabel `positional-arg-name:"targets" description:"Targets to query" required:"true"`
			} `positional-args:"true" required:"true"`
		} `command:"deps" description:"Queries the dependencies of a target."`
		SomePath struct {
			Args struct {
				Target1 core.BuildLabel `positional-arg-name:"target1" description:"First build target" required:"true"`
				Target2 core.BuildLabel `positional-arg-name:"target2" description:"Second build target" required:"true"`
			} `positional-args:"true" required:"true"`
		} `command:"somepath" description:"Queries for a path between two targets"`
		AllTargets struct {
			Args struct {
				Targets []core.BuildLabel `positional-arg-name:"targets" description:"Targets to query"`
			} `positional-args:"true"`
		} `command:"alltargets" description:"Lists all targets in the graph"`
		Print struct {
			Args struct {
				Targets []core.BuildLabel `positional-arg-name:"targets" description:"Targets to print" required:"true"`
			} `positional-args:"true" required:"true"`
		} `command:"print" description:"Prints a representation of a single target"`
		Completions struct {
			Cmd  string `long:"cmd" description:"Command to complete for" default:"build"`
			Args struct {
				Fragments []string `positional-arg-name:"fragment" description:"Initial fragment to attempt to complete"`
			} `positional-args:"true"`
		} `command:"completions" description:"Prints possible completions for a string."`
		AffectedTargets struct {
			Tests bool `long:"tests" description:"Shows only affected tests, no other targets."`
			Args  struct {
				Files []string `positional-arg-name:"files" description:"Files to query affected tests for"`
			} `positional-args:"true"`
		} `command:"affectedtargets" description:"Prints any targets affected by a set of files."`
		AffectedTests struct {
			Args struct {
				Files []string `positional-arg-name:"files" description:"Files to query affected tests for"`
			} `positional-args:"true"`
		} `command:"affectedtests" description:"Prints any tests affected by a set of files."`
		Input struct {
			Args struct {
				Targets []core.BuildLabel `positional-arg-name:"targets" description:"Targets to display inputs for" required:"true"`
			} `positional-args:"true" required:"true"`
		} `command:"input" description:"Prints all transitive inputs of a target."`
		Output struct {
			Args struct {
				Targets []core.BuildLabel `positional-arg-name:"targets" description:"Targets to display outputs for" required:"true"`
			} `positional-args:"true" required:"true"`
		} `command:"output" description:"Prints all outputs of a target."`
		Graph struct {
			Args struct {
				Targets []core.BuildLabel `positional-arg-name:"targets" description:"Targets to render graph for"`
			} `positional-args:"true"`
		} `command:"graph" description:"Prints a JSON representation of the build graph."`
	} `command:"query" description:"Queries information about the build graph"`
}

// Definitions of what we do for each command.
// Functions are called after args are parsed and return true for success.
var buildFunctions = map[string]func() bool{
	"build": func() bool {
		success, _ := runBuild(opts.Build.Args.Targets, true, false, true)
		return success
	},
	"test": func() bool {
		os.RemoveAll(testResultsFile)
		targets := testTargets(opts.Test.Args.Target, opts.Test.Args.Args)
		success, state := runBuild(targets, true, true, true)
		test.WriteResultsToFileOrDie(state.Graph, testResultsFile)
		return success || opts.Test.FailingTestsOk
	},
	"cover": func() bool {
		if opts.BuildFlags.Config != "" {
			log.Warning("Build config overridden; coverage may not be available for some languages")
		} else {
			opts.BuildFlags.Config = "cover"
		}
		os.RemoveAll(testResultsFile)
		os.RemoveAll(coverageResultsFile)
		targets := testTargets(opts.Cover.Args.Target, opts.Cover.Args.Args)
		success, state := runBuild(targets, true, true, true)
		test.WriteResultsToFileOrDie(state.Graph, testResultsFile)
		test.AddOriginalTargetsToCoverage(state, opts.BuildFlags.Include, opts.BuildFlags.Exclude)
		test.RemoveFilesFromCoverage(state.Coverage, state.Config.Cover.ExcludeExtension)
		test.WriteCoverageToFileOrDie(state.Coverage, coverageResultsFile)
		if !opts.Cover.NoCoverageReport {
			output.PrintCoverage(state)
		}
		return success || opts.Cover.FailingTestsOk
	},
	"run": func() bool {
		if success, state := runBuild([]core.BuildLabel{opts.Run.Args.Target}, true, false, false); success {
			run.Run(state.Graph, opts.Run.Args.Target, opts.Run.Args.Args)
		}
		return false // We should never return from run.Run so if we make it here something's wrong.
	},
	"clean": func() bool {
		opts.NoCacheCleaner = true
		if len(opts.Clean.Args.Targets) == 0 {
			opts.OutputFlags.PlainOutput = true // No need for interactive display, we won't parse anything.
		}
		if success, state := runBuild(opts.Clean.Args.Targets, false, false, false); success {
			clean.Clean(state, state.ExpandOriginalTargets(), !opts.FeatureFlags.NoCache, !opts.Clean.NoBackground)
			return true
		}
		return false
	},
	"update": func() bool {
		log.Info("Up to date.")
		return true // We'd have died already if something was wrong.
	},
	"op": func() bool {
		cmd := core.ReadLastOperationOrDie()
		log.Notice("OP PLZ: %s", strings.Join(cmd, " "))
		// Annoyingly we don't seem to have any access to execvp() which would be rather useful here...
		executable, err := osext.Executable()
		if err == nil {
			err = syscall.Exec(executable, append([]string{executable}, cmd...), os.Environ())
		}
		log.Fatalf("SORRY OP: %s", err) // On success Exec never returns.
		return false
	},
	"deps": func() bool {
		return runQuery(true, opts.Query.Deps.Args.Targets, func(state *core.BuildState) {
			query.QueryDeps(state.Graph, state.ExpandOriginalTargets())
		})
	},
	"somepath": func() bool {
		return runQuery(true,
			[]core.BuildLabel{opts.Query.SomePath.Args.Target1, opts.Query.SomePath.Args.Target2},
			func(state *core.BuildState) {
				query.QuerySomePath(state.Graph, opts.Query.SomePath.Args.Target1, opts.Query.SomePath.Args.Target2)
			},
		)
	},
	"alltargets": func() bool {
		return runQuery(true, opts.Query.AllTargets.Args.Targets, func(state *core.BuildState) {
			query.QueryAllTargets(state.Graph, state.ExpandOriginalTargets())
		})
	},
	"print": func() bool {
		return runQuery(false, opts.Query.Print.Args.Targets, func(state *core.BuildState) {
			query.QueryPrint(state.Graph, state.ExpandOriginalTargets())
		})
	},
	"affectedtargets": func() bool {
		files := opts.Query.AffectedTargets.Args.Files
		if len(files) == 1 && files[0] == "-" {
			files = readStdin()
		}
		return runQuery(true, core.WholeGraph, func(state *core.BuildState) {
			query.QueryAffectedTargets(state.Graph, files, opts.BuildFlags.Include, opts.BuildFlags.Exclude, opts.Query.AffectedTargets.Tests)
		})
	},
	"affectedtests": func() bool {
		// For backwards compatibility.
		// TODO(pebers): Remove at plz 1.2.
		files := opts.Query.AffectedTests.Args.Files
		if len(files) == 1 && files[0] == "-" {
			files = readStdin()
		}
		return runQuery(true, core.WholeGraph, func(state *core.BuildState) {
			query.QueryAffectedTargets(state.Graph, files, opts.BuildFlags.Include, opts.BuildFlags.Exclude, true)
		})
	},
	"input": func() bool {
		return runQuery(true, opts.Query.Input.Args.Targets, func(state *core.BuildState) {
			query.QueryTargetInputs(state.Graph, state.ExpandOriginalTargets())
		})
	},
	"output": func() bool {
		return runQuery(true, opts.Query.Output.Args.Targets, func(state *core.BuildState) {
			query.QueryTargetOutputs(state.Graph, state.ExpandOriginalTargets())
		})
	},
	"completions": func() bool {
		// Somewhat fiddly because the inputs are not necessarily well-formed at this point.
		opts.ParsePackageOnly = true
		fragments := opts.Query.Completions.Args.Fragments
		if len(fragments) == 1 && fragments[0] == "-" {
			fragments = readStdin()
		} else if len(fragments) == 0 || len(fragments) == 1 && strings.Trim(fragments[0], "/ ") == "" {
			os.Exit(0) // Don't do anything for empty completion, it's normally too slow.
		}
		labels := query.QueryCompletionLabels(config, fragments, core.RepoRoot)
		if success, state := Please(labels, config, false, false, false); success {
			binary := opts.Query.Completions.Cmd == "run"
			test := opts.Query.Completions.Cmd == "test" || opts.Query.Completions.Cmd == "cover"
			query.QueryCompletions(state.Graph, labels, binary, test)
			return true
		}
		return false
	},
	"graph": func() bool {
		return runQuery(true, opts.Query.Graph.Args.Targets, func(state *core.BuildState) {
			query.QueryGraph(state.Graph, state.ExpandOriginalTargets())
		})
	},
}

// Used above as a convenience wrapper for query functions.
func runQuery(needFullParse bool, labels []core.BuildLabel, onSuccess func(state *core.BuildState)) bool {
	opts.NoCacheCleaner = true
	if !needFullParse {
		opts.ParsePackageOnly = true
		opts.OutputFlags.PlainOutput = true // No point displaying this for one of these queries.
	}
	if success, state := runBuild(labels, false, false, true); success {
		onSuccess(state)
		return true
	}
	return false
}

func please(tid int, state *core.BuildState, parsePackageOnly bool, include, exclude []string) {
	pendingParses, pendingBuilds, pendingTests := state.ReceiveChannels()
	for {
		select {
		case success := <-state.Stop:
			state.Stop <- success // Pass on to another thread
			return
		case pendingParse, ok := <-pendingParses:
			if ok {
				parse.Parse(tid, state, pendingParse.Label, pendingParse.Dependor, parsePackageOnly, include, exclude)
			}
		case pendingBuild, ok := <-pendingBuilds:
			if ok {
				build.Build(tid, state, pendingBuild)
			}
		case pendingTest, ok := <-pendingTests:
			if ok {
				test.Test(tid, state, pendingTest)
			}
		}
		state.ProcessedOne()
	}
}

// Determines from input flags whether we should show 'pretty' output (ie. interactive).
func prettyOutput(interactiveOutput bool, plainOutput bool, verbosity int) bool {
	if interactiveOutput && plainOutput {
		fmt.Printf("Can't pass both --interactive_output and --plain_output\n")
		os.Exit(1)
	}
	return interactiveOutput || (!plainOutput && output.StdErrIsATerminal && verbosity < 4)
}

func Please(targets []core.BuildLabel, config core.Configuration, prettyOutput, shouldBuild, shouldTest bool) (bool, *core.BuildState) {
	if opts.BuildFlags.NumThreads <= 0 {
		opts.BuildFlags.NumThreads = runtime.NumCPU() + 2
	}
	if opts.NoCacheCleaner {
		config.Cache.DirCacheCleaner = ""
	}
	if opts.BuildFlags.Config != "" {
		config.Build.Config = opts.BuildFlags.Config
	}
	var c *core.Cache
	if !opts.FeatureFlags.NoCache {
		c = cache.NewCache(config)
	}
	state := core.NewBuildState(opts.BuildFlags.NumThreads, c, opts.OutputFlags.Verbosity, config)
	state.VerifyHashes = !opts.FeatureFlags.NoHashVerification
	state.NumTestRuns = opts.Test.NumRuns + opts.Cover.NumRuns            // Only one of these can be passed.
	state.TestArgs = append(opts.Test.Args.Args, opts.Cover.Args.Args...) // Similarly here.
	state.NeedCoverage = opts.Cover.Args.Target != core.BuildLabel{}
	state.NeedBuild = shouldBuild
	state.NeedTests = shouldTest
	state.PrintCommands = opts.OutputFlags.PrintCommands
	state.CleanWorkdirs = !opts.FeatureFlags.KeepWorkdirs
	// Acquire the lock before we start building
	if (shouldBuild || shouldTest) && !opts.FeatureFlags.NoLock {
		core.AcquireRepoLock()
		defer core.ReleaseRepoLock()
	}
	if (shouldBuild || shouldTest) && core.PathExists(testResultsFile) {
		if err := os.Remove(testResultsFile); err != nil {
			log.Fatalf("Failed to remove test results file: %s", err)
		}
	}
	displayDone := make(chan bool)
	go output.MonitorState(state, opts.BuildFlags.NumThreads, !prettyOutput, opts.BuildFlags.KeepGoing, shouldBuild, shouldTest, displayDone, opts.OutputFlags.TraceFile)
	for i := 0; i < opts.BuildFlags.NumThreads; i++ {
		go please(i, state, opts.ParsePackageOnly, opts.BuildFlags.Include, opts.BuildFlags.Exclude)
	}
	for _, target := range targets {
		if target.IsAllSubpackages() {
			for pkg := range parse.FindAllSubpackages(state.Config, target.PackageName, "") {
				label := core.NewBuildLabel(pkg, "all")
				state.OriginalTargets = append(state.OriginalTargets, label)
				state.AddPendingParse(label, core.OriginalTarget)
			}
		} else {
			state.OriginalTargets = append(state.OriginalTargets, target)
			state.AddPendingParse(target, core.OriginalTarget)
		}
	}
	state.ProcessedOne() // initial target adding counts as one.
	state.TargetsLoaded = true
	success := <-state.Stop
	state.Stop <- success
	close(state.Results) // This will signal the output goroutine to stop.
	// TODO(pebers): shouldn't rely on the display routine to tell us whether we succeeded or not...
	success = <-displayDone
	return success, state
}

// Allows input args to come from stdin. It's a little slack to insist on reading it all
// up front but it's too hard to pass around a potential stream of arguments, and none of
// our current use cases really make any difference anyway.
func handleStdinLabels(labels []core.BuildLabel) []core.BuildLabel {
	if len(labels) == 1 && labels[0] == core.BuildLabelStdin {
		return core.ParseBuildLabels(readStdin())
	}
	return labels
}

func readStdin() []string {
	stdin, err := ioutil.ReadAll(os.Stdin)
	if err != nil {
		log.Fatalf("%s\n", err)
	}
	trimmed := strings.TrimSpace(string(stdin))
	if trimmed == "" {
		log.Warning("No targets supplied; nothing to do.")
		os.Exit(0)
	}
	ret := strings.Split(trimmed, "\n")
	for i, s := range ret {
		ret[i] = strings.TrimSpace(s)
	}
	return ret
}

// testTargets handles test targets which can be given in two formats; a list of targets or a single
// target with a list of trailing arguments.
// Alternatively they can be completely omitted in which case we test everything.
func testTargets(target core.BuildLabel, args []string) []core.BuildLabel {
	if target.Name == "" {
		return core.WholeGraph
	} else if len(args) > 0 && core.LooksLikeABuildLabel(args[0]) {
		opts.Cover.Args.Args = []string{}
		opts.Test.Args.Args = []string{}
		return append(core.ParseBuildLabels(args), target)
	} else {
		return []core.BuildLabel{target}
	}
}

// readConfig sets various things up and reads the initial configuration.
func readConfig(forceUpdate bool) core.Configuration {
	if opts.AssertVersion != "" && core.PleaseVersion != opts.AssertVersion {
		log.Fatalf("Requested Please version %s, but this is version %s", opts.AssertVersion, core.PleaseVersion)
	}
	if opts.FeatureFlags.NoHashVerification {
		log.Warning("You've disabled hash verification; this is intended to help temporarily while modifying build targets. You shouldn't use this regularly.")
	}

	config, err := core.ReadConfigFiles([]string{
		path.Join(core.RepoRoot, core.ConfigFileName),
		core.MachineConfigFileName,
		path.Join(core.RepoRoot, core.LocalConfigFileName),
	})
	// This is kinda weird, but we need to check for an update before handling errors, because the
	// error may be for a missing config value that we don't know about yet. If we error first it's
	// essentially impossible to add new fields to the config because gcfg doesn't permit unknown fields.
	update.CheckAndUpdate(config, !opts.FeatureFlags.NoUpdate, forceUpdate)
	if err != nil {
		log.Fatalf("Error reading config file: %s", err)
	}
	return config
}

// Runs the actual build
// Which phases get run are controlled by shouldBuild and shouldTest.
func runBuild(targets []core.BuildLabel, shouldBuild, shouldTest, defaultToAllTargets bool) (bool, *core.BuildState) {
	if len(targets) == 0 && defaultToAllTargets {
		targets = core.WholeGraph
	}
	pretty := prettyOutput(opts.OutputFlags.InteractiveOutput, opts.OutputFlags.PlainOutput, opts.OutputFlags.Verbosity)
	return Please(handleStdinLabels(targets), config, pretty, shouldBuild, shouldTest)
}

// activeCommand returns the name of the currently active command.
func activeCommand(parser *flags.Parser) string {
	if parser.Active == nil {
		return ""
	} else if parser.Active.Active != nil {
		return parser.Active.Active.Name
	}
	return parser.Active.Name
}

func main() {
	parser, extraArgs, err := output.ParseFlags("Please", &opts, os.Args)
	if opts.OutputFlags.Version {
		fmt.Printf("Please version %s\n", core.PleaseVersion)
		os.Exit(0) // Ignore other errors if --version was passed.
	}
	if err != nil {
		parser.WriteHelp(os.Stderr)
		fmt.Printf("\n%s\n", err)
		os.Exit(1)
	}
	// PrintCommands implies verbosity of at least 2, because commands are logged at that level
	if opts.OutputFlags.PrintCommands && opts.OutputFlags.Verbosity < 2 {
		opts.OutputFlags.Verbosity = 2
	}
	if opts.OutputFlags.Colour {
		output.SetColouredOutput(true)
	} else if opts.OutputFlags.NoColour {
		output.SetColouredOutput(false)
	}
	output.InitLogging(opts.OutputFlags.Verbosity, opts.OutputFlags.LogFile, opts.OutputFlags.LogFileLevel)

	command := activeCommand(parser)
	if command == "init" {
		// If we're running plz init then we obviously don't expect to read a config file.
		utils.InitConfig(opts.Init.Dir)
		os.Exit(0)
	}
	if opts.BuildFlags.RepoRoot == "" {
		core.FindRepoRoot(true)
		log.Debug("Found repo root at %s", core.RepoRoot)
	} else {
		core.RepoRoot = opts.BuildFlags.RepoRoot
	}

	// Please always runs from the repo root, so move there now.
	if err := os.Chdir(core.RepoRoot); err != nil {
		log.Fatalf("%s", err)
	}

	config = readConfig(command == "update")

	// Now we've read the config file, we may need to re-run the parser; the aliases in the config
	// can affect how we parse otherwise illegal flag combinations.
	if err != nil || len(extraArgs) > 0 {
		argv := strings.Join(os.Args, " ")
		for k, v := range config.Aliases {
			argv = strings.Replace(argv, k, v, 1)
		}
		parser = output.ParseFlagsFromArgsOrDie("Please", &opts, strings.Fields(argv))
		command = activeCommand(parser)
	}

	if buildFunctions[command]() {
		os.Exit(0)
	}
	os.Exit(1)
}<|MERGE_RESOLUTION|>--- conflicted
+++ resolved
@@ -75,11 +75,7 @@
 	} `command:"build" description:"Builds one or more targets"`
 
 	Test struct {
-<<<<<<< HEAD
-		FailingTestsOk bool `long:"failing_tests_ok" description:"Exit with status 0 even if tests fail (nonzero only if catastrophe happens)" default:"false"`
-=======
 		FailingTestsOk bool `long:"failing_tests_ok" description:"Exit with status 0 even if tests fail (nonzero only if catastrophe happens)"`
->>>>>>> c4cf08d6
 		NumRuns        int  `long:"num_runs" short:"n" description:"Number of times to run each test target."`
 		// Slightly awkward since we can specify a single test with arguments or multiple test targets.
 		Args struct {
@@ -89,13 +85,8 @@
 	} `command:"test" description:"Builds and tests one or more targets"`
 
 	Cover struct {
-<<<<<<< HEAD
-		FailingTestsOk   bool `long:"failing_tests_ok" description:"Exit with status 0 even if tests fail (nonzero only if catastrophe happens)" default:"false"`
-		NoCoverageReport bool `long:"nocoverage_report" description:"Suppress the per-file coverage report displayed in the shell" default:"false"`
-=======
 		FailingTestsOk   bool `long:"failing_tests_ok" description:"Exit with status 0 even if tests fail (nonzero only if catastrophe happens)"`
 		NoCoverageReport bool `long:"nocoverage_report" description:"Suppress the per-file coverage report displayed in the shell"`
->>>>>>> c4cf08d6
 		NumRuns          int  `long:"num_runs" short:"n" description:"Number of times to run each test target."`
 		Args             struct {
 			Target core.BuildLabel `positional-arg-name:"target" description:"Target to test" group:"one test"`
